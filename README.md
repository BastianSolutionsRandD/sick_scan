# sick_scan

This stack provides a ROS driver for the SICK lidar and radar sensors mentioned in the following list.
The SICK MRS6124 is a multi-layer, multi-echo 3D laser scanner that is geared
towards rough outdoor environments.

## Table of Contents

- [Supported Hardware](#supported-hardware)
- [Start node](#start-node)
- [Bugs and feature requests](#bugs-and-feature-requests)
- [Tools](#tools)
- [Troubleshooting](#troubleshooting)
- [SLAM-Support](doc/slam.md)
- [Radar](doc/radar.md)
- [Profiling](doc/profiling.md)
- [Testing](#testing)
- [Creators](#creators)

## Supported Hardware

This driver should work with all of the following products.

ROS Device Driver for SICK lidar and radar sensors - supported scanner types:



| **device name**    |  **part no.**                                                                                                                | **description**                                | **tested?**     |
|--------------------|------------------------------------------------------------------------------------------------------------------------------|------------------------------------------------|:---------------:|
| MRS6124            | [6065086](https://www.sick.com/de/en/detection-and-ranging-solutions/3d-lidar-sensors/mrs6000/c/g448151)                         | 24 layer max. range: 200 m, ang. resol. 0.13 [deg] hor., 0.0625 [deg] ver. | ✔ [stable]|
|                    |                                                                                                                                  | Scan-Rate: 10 Hz                       |                 |
| MRS1104            | [1081208](https://www.sick.com/sg/en/detection-and-ranging-solutions/3d-lidar-sensors/mrs1000/mrs1104c-111011/p/p495044)         | 4 layer max. range: 64 m, ang. resol. 0.25 [deg] hor., 2.50 [deg] ver.                                         | ✔ [stable]|
|                    |                                                                                                                                  | Scan-Rate: 50 Hz, 4x12.5 Hz            |                 |
| LMS1104            | [1092445](https://www.sick.com/ag/en/detection-and-ranging-solutions/2d-lidar-sensors/lms1000/c/g387151)                         | 1 layer max. range: 64 m, ang. resol. 0.25 [deg] |  ✔ [stable]|
|                    |                                                                                                                                  | Scan-Rate: 150 Hz, 4x37.5 Hz   |                 |
| TiM240             | prototype [more info here](doc/tim240/tim240.md) | 1 layer max. range: unknown, ang. resol. 1.00 [deg], 240 [deg]| ✔ [prototype]|
|                    |                                                                                                                                  | Scan-Rate: 14.4 Hz   |                 |
| TiM551             | [1060445](https://www.sick.com/de/en/detection-and-ranging-solutions/2d-lidar-sensors/tim5xx/tim551-2050001/p/p343045)                 | 1 layer max. range: 10 m, ang. resol. 1.00[deg] | ✔ [stable]|
|                    |                                                                                                                                  | Scan-Rate: 15 Hz   |                 |
| TiM561             | [1071419](https://www.sick.com/de/en/detection-and-ranging-solutions/2d-lidar-sensors/tim5xx/tim561-2050101/p/p369446)                 | 1 layer max. range: 10 m, ang. resol. 0.33 [deg]| ✔ [stable]|
|                    |                                                                                                                                  | Scan-Rate: 15 Hz   |                 |
| TiM571             | [1079742](https://www.sick.com/de/en/detection-and-ranging-solutions/2d-lidar-sensors/tim5xx/tim571-2050101/p/p412444)                 | 1 layer max. range: 25 m, ang. resol. 0.33 [deg]| ✔ [stable]|
|                    |                                                                                                                                  | Scan-Rate: 15 Hz   |                 |
| TiM781             | [1096807](https://www.sick.com/de/de/mess-und-detektionsloesungen/2d-lidar-sensoren/tim7xx/tim781-2174101/p/p594148)                 | 1 layer max. range: 25 m, ang. resol. 0.33 [deg]| ✔ [stable]|
|                    |                                                                                                                                  | Scan-Rate: 15 Hz   |                 |
| TiM781S            | [1096363](https://www.sick.com/de/de/mess-und-detektionsloesungen/2d-lidar-sensoren/tim7xx/tim781s-2174104/p/p594149)                 | 1 layer max. range: 25 m, ang. resol. 0.33 [deg]| ✔ [stable]|
|                    |                                                                                                                                  | Scan-Rate: 15 Hz   |                 |
| LMS511-10100 PRO   | [e.g. 1046135](https://www.sick.com/de/en/detection-and-ranging-solutions/2d-lidar-sensors/lms5xx/c/g179651)     | 1 layer max. range: 80 m, ang. resol. 0.167 [deg]| ✔ [stable]|
|                    |                                                                                                                                  | Scan-Rate: 100 Hz   |                 |
| LMS1xx-Family      | [e.g. 1041114](https://www.sick.com/de/en/detection-and-ranging-solutions/2d-lidar-sensors/lms1xx/c/g91901) | 1 layer max. range: 28 m, ang. resol. 0.25 [deg]| ✔ [stable]|
|                    |                                                                                                                                  | Scan-Rate: 15 Hz   |                 |
<<<<<<< HEAD
| NAV310     | [e.g. 1052928](https://www.sick.com/de/de/mess-und-detektionsloesungen/2d-lidar-sensoren/nav3xx/nav350-3232/p/p256041) | 1 layer max. range: 100 m, ang. resol. 0.25 [deg]| ✔ [stable]|
|                    |                                                                                                                                  | Scan-Rate: 8 Hz   |                 |
| NAV210+NAV245      | [e.g. 	1074308](https://www.sick.com/de/de/mess-und-detektionsloesungen/2d-lidar-sensoren/nav2xx/c/g356151) | 1 layer max. range: 100 m, ang. resol. 0.25 [deg]| ✔ [stable]|
|                    |                                                                                                                                  | Scan-Rate: 25 Hz   |                 |
| LMS4xxx-Family      | [e.g. 1091423](https://www.sick.com/de/de/mess-und-detektionsloesungen/2d-lidar-sensoren/lms4000/lms4111r-13000/p/p578044?ff_data) | 1 layer max. range: 3 m, ang. resol. 0,0833 [deg]| ✔ [stable]|
=======
| LMS4xxx-Family      | [e.g. 1091423](https://www.sick.com/de/de/mess-und-detektionsloesungen/2d-lidar-sensoren/lms4000/lms4111r-13000/p/p578044?ff_data) | 1 layer max. range: 3 m, ang. resol. 0.0833 [deg]| ✔ [stable]|
>>>>>>> 83912539
|                    |                                                                                                                                  | Scan-Rate: 600 Hz   |                 |
| NAV310-3211        | [1060834](https://www.sick.com/us/en/detection-and-ranging-solutions/2d-lidar-sensors/nav3xx/nav310-3211/p/p349345)| 1 layer max. range: 250 m, ang. resol. 0.125 [deg] | ✔ [stable]|
|                    |                                                                                                   | Opening angle: +/- 50 [deg]   |                 |
| RMS3xx             | [8021530](https://cdn.sick.com/media/docs/4/04/504/Operating_instructions_RMS3xx_en_IM0075504.PDF)| Radar Sensor | ✔ [stable]|


## IMU Support
Devices of the MRS6xxx and MRS1xxx series are available with an optionally built-in IMU.
Further information on the implementation and use of the experimental Imu support can be found on the [Imu page](doc/IMU.md).
##  Start Node

Use the following command to start ROS node:

- For MRS6124:
```bash
roslaunch sick_scan sick_mrs_6xxx.launch
```

- For MRS1104:
```bash
roslaunch sick_scan sick_mrs_1xxx.launch
```

- For LMS1104:
```bash
roslaunch sick_scan sick_lms_1xxx.launch
```

- For TiM240-prototype:
```bash
roslaunch sick_scan sick_tim_240.launch
```
- For TiM5xx-family:
```bash
roslaunch sick_scan sick_tim_5xx.launch
```

- For TiM7xx-family (no safety scanner):
```bash
roslaunch sick_scan sick_tim_7xx.launch
```

- For TiM7xxS-family (safety scanner):
```bash
roslaunch sick_scan sick_tim_7xxS.launch
```

- For LMS1xx-family:
```bash
roslaunch sick_scan sick_lms_1xx.launch
```

- For LMS5xx-family:
```bash
roslaunch sick_scan sick_lms_5xx.launch
```

- For LMS4xxx-family:
```bash
roslaunch sick_scan sick_lms_4xxx.launch
```

- For NAV310:
```bash
roslaunch sick_scan sick_nav_3xx.launch
```

- For RMS3xx-family:
```bash
<<<<<<< HEAD
roslaunch sick_scan sick_rms_3xx.launch (under
opment)
=======
roslaunch sick_scan sick_rms_3xx.launch
>>>>>>> 83912539
```

### Starting Scanner with Specific Ip Address
To start the scanner with a specific IP address, the launch command can be used for most launch files as follows.
The hostname is the ip-address of the scanner:

```bash
roslaunch <launch-file> hostname:=<ip-address>
```
e.g.
```bash
roslaunch sick_scan sick_tim_5xx.launch hostname:=192.168.0.71
```


### Start Multiple Nodes

Take the launchfile "sick_tim_5xx_twin.launch" as an example.
Rempping the scan and cloud topics is essential to distinguish the scanndata and provide TF information.

## Parameter

The use of the parameters can be looked up in the launch files. This is also recommended as a starting point.
### Common parameters

- `scanner_type`
  Name of the used scanner. Usually this is also the name of the launch file. This entry is used to differentiate
  between the various scanner properties within the software code.

- `hostname`
  IP-address of the scanner (default: 192.168.0.1)

- `port`
  IP-port of the scanner (default: 2112)

- `min_ang`
  Start angle in [rad]

- `max_ang`
  End angle in [rad]

- `use_binary_protocol`
  Switch between SOPAS Binary and SOPAS ASCII protocol

- `intensity`
  Enable or disable transport of intensity values

- `intensity_resolution_16bit`
  If true, the intensity values is transferred as 16 bit value. If false, as 8 bit value.

- `cloud_topic`
  Topic name of the published pointcloud2 data

- `frame_id`
  Frame id used for the published data

### Further useful parameters
- `timelimit`
  Timelimit in [sec] for max. wait time of incoming sensor reply

- `sw_pll_only_publish`
  If true, the internal Software PLL is fored to sync the scan generation time stamp to a system timestamp



## Sopas Mode
This driver supports both COLA-B (binary) and COLA-A (ASCII) communication with the laser scanner. Binary mode is activated by default. Since this mode generates less network traffic.
If the communication mode set in the scanner memory is different from that used by the driver, the scanner's communication mode is changed. This requires a restart of the TCP-IP connection, which can extend the start time by up to 30 seconds.
There are two ways to prevent this:
1. [Recommended] Set the communication mode with the SOPAS ET software to binary and save this setting in the scanner's EEPROM.
2. Use the parameter "use_binary_protocol" to overwrite the default settings of the driver.
3. Setting "use_binary_protocol" to "False" activates COLA-A and disables COLA-B (default)


## Bugs and Feature Requests

- Stability issues: Driver is experimental for the RMS3xx
- Sopas protocol mapping:
-- All scanners: COLA-B (Binary)
- Software should be further tested, documented and beautified
- Setting of "topic" should not be hardcoded to /cloud in the future. This allows the simultaneous operation of several scanners. Each point cloud can then be converted using its own TF transformation.

## Tools

Various tools exist in the repository to improve the operation of the scanners. It is also recommended to read the following section "Troubleshooting".
Overview of the tools:

* Search for scanner in the network:
  Use the Python3 tool "sick_generic_device_finder.py" in the tools/sick_generic_device_finder directory.
  The tools will output the IP addresses of the connected scanners and some more information about the scanner.  
  Call it with python3, i.e.
  ``
  python3 sick_generic_device_finder.py
  ``
* Setting new IP address: With the help of the parameter "new_IP" a new IP address can be assigned when calling the node sick_scan.
  The launch file sick_new_ip.launch in the launch directory shows an example of how to use this parameter.
* Converting of pointclouds to images: With the tool pcl_converter.cpp one can convert pointcloud2-data
  to image. That is especial convenient for 24-layers scanners like the MRS6124.
* Setting up a brand new scanner: To set up a brand new scanner,
  it is recommended to use the two tools "sick_generic_device_finder.py" to find the scanner in the network
  and the launch file sick_new_ip.launch to set a new IP address. If further settings are to be saved that cannot be made via ROS   parameters, we recommend using the Windows tool "Sopas ET" from SICK.


## Troubleshooting

1. Check Scanner IP in the launch file.
2. Check Ethernet connection to scanner with netcat e.g. ```nc -z -v -w5 $SCANNERIPADDRESS 2112```.
   For further details about setting up the correct ip settings see [IP configuration](doc/ipconfig/ipconfig.md)
3. View node startup output wether the IP connection could be established
4. Check the scanner status using the LEDs on the device. The LED codes are described in the above mentioned operation manuals.
5. Further testing and troubleshooting informations can found in the file test/readme_testplan.txt
6. If you stop the scanner in your debugging IDE or by other hard interruption (like Ctrl-C), you must wait until 60 sec. before
   the scanner is up and running again. During this time the MRS6124 reconnects twice.
   If you do not wait this waiting time you could see one of the following messages:
   * TCP connection error
   * Error-Message 0x0d
7. Amplitude values in rviz: If you see only one color in rviz try the following:
   Set the min/max-Range of intensity display in the range [0...200] and switch on the intensity flag in the launch file  
8. In case of network problems check your own ip address and the ip address of your laser scanner (by using SOPAS ET).
   * List of own IP-addresses: ifconfig|grep "inet addr"
   * Try to ping scanner ip address (used in launch file)
9. If the driver stops during init phase please stop the driver with ctrl-c and restart (could be caused due to protocol ASCII/Binary cola-dialect).

## FAQ

* FAQ: [doc/faq.md](doc/faq.md)

## Support

* In case of technical support please open a new issue. For optimal support, add the following information to your request:
 1. Scanner model name,
 2. Ros node startup log,
 3. Sopas file of your scanner configuration.
  The instructions at http://sickusablog.com/create-and-download-a-sopas-file/ show how to create the Sopas file.
* In case of application support please use [https://supportportal.sick.com ](https://supportportal.sick.com).
* Issue Handling: Issues, for which no reply was received from the questioner for more than 7 days,						
  are closed by us because we assume that the user has solved the problem.


## Installation

In the following instructions, replace `<rosdistro>` with the name of your ROS distro (e.g., `indigo`).

### From Binaries

The driver is released at longer intervals as a binary package and can therefore be installed via the package manager. To be able to use all new functions of the driver, the driver should be built from the sources published in this reposity:

`sudo apt-get install ros-<rosdistro>-sick-scan`

### From Source

```bash
source /opt/ros/<rosdistro>/setup.bash
mkdir -p ~/ros_catkin_ws/src/
cd ~/ros_catkin_ws/src/
git clone git://github.com/SICKAG/sick_scan.git
cd ..
catkin_make install
source ~/ros_catkin_ws/install/setup.bash
```

#### Development branch

A "devel" branch is also maintained for the very latest developments and tests. Add-ons and support for brand new scanners are usually first tested in this branch and can be checked out as needed as follows:
```bash
source /opt/ros/<rosdistro>/setup.bash
mkdir -p ~/ros_catkin_ws/src/
cd ~/ros_catkin_ws/src/
git clone -b devel --single-branch git://github.com/SICKAG/sick_scan.git
cd ..
catkin_make install
source ~/ros_catkin_ws/install/setup.bash
```

## Quick Start

```bash
roslaunch sick_scan sick_mrs6xxx.launch
rosrun rviz rviz
publish to point cloud
```
## Testing
The sick_scan_test program was developed for testing the driver. This program checks elementary properties of the scanner. In a first implementation stage, the shots per scan are checked. The test program works according to the following principle:
1. The parameters from an original launch file are read.
2. These parameters are modified according to the instructions in the test control file.
3. The modified parameters including all other parameter settings from the original launch file are copied to a test launch file.
4. The test launch file is started.
5. The parameters are checked.
6. The result of the check is transferred to a result file.
The basic procedure can be seen in the following figure:
![Alt text](./sick_scan_test.png?raw=true "princile of test program")
More information about the structure of the individual files in the test run can be found [here](test/sick_scan_test.md):


## Keywords

MRS1000
MRS1104
LMS1000
LMS1104
MRS6000
MRS6124
RMS3xx
RMS320
ROS LiDAR
SICK LiDAR
SICK Laser
SICK Laserscanner
SICK Radar
LMS1xx
MRS1xxx
LMS1xxx
MRS6xxx
TiM5xx
TiM551
TiM561
TiM571
TiM781
TiM781S
LMS5xx
LMS511
NAV310


## Creators

**Michael Lehning**

- <http://www.lehning.de>

on behalf of SICK AG

- <http://www.sick.com>

------------------------------------------------------------------------

<img src="https://upload.wikimedia.org/wikipedia/commons/thumb/f/f1/Logo_SICK_AG_2009.svg/1200px-Logo_SICK_AG_2009.svg.png" width="420">

![Lehning Logo](http://www.lehning.de/style/banner.jpg "LEHNING Logo")<|MERGE_RESOLUTION|>--- conflicted
+++ resolved
@@ -49,15 +49,11 @@
 |                    |                                                                                                                                  | Scan-Rate: 100 Hz   |                 |
 | LMS1xx-Family      | [e.g. 1041114](https://www.sick.com/de/en/detection-and-ranging-solutions/2d-lidar-sensors/lms1xx/c/g91901) | 1 layer max. range: 28 m, ang. resol. 0.25 [deg]| ✔ [stable]|
 |                    |                                                                                                                                  | Scan-Rate: 15 Hz   |                 |
-<<<<<<< HEAD
 | NAV310     | [e.g. 1052928](https://www.sick.com/de/de/mess-und-detektionsloesungen/2d-lidar-sensoren/nav3xx/nav350-3232/p/p256041) | 1 layer max. range: 100 m, ang. resol. 0.25 [deg]| ✔ [stable]|
 |                    |                                                                                                                                  | Scan-Rate: 8 Hz   |                 |
 | NAV210+NAV245      | [e.g. 	1074308](https://www.sick.com/de/de/mess-und-detektionsloesungen/2d-lidar-sensoren/nav2xx/c/g356151) | 1 layer max. range: 100 m, ang. resol. 0.25 [deg]| ✔ [stable]|
 |                    |                                                                                                                                  | Scan-Rate: 25 Hz   |                 |
 | LMS4xxx-Family      | [e.g. 1091423](https://www.sick.com/de/de/mess-und-detektionsloesungen/2d-lidar-sensoren/lms4000/lms4111r-13000/p/p578044?ff_data) | 1 layer max. range: 3 m, ang. resol. 0,0833 [deg]| ✔ [stable]|
-=======
-| LMS4xxx-Family      | [e.g. 1091423](https://www.sick.com/de/de/mess-und-detektionsloesungen/2d-lidar-sensoren/lms4000/lms4111r-13000/p/p578044?ff_data) | 1 layer max. range: 3 m, ang. resol. 0.0833 [deg]| ✔ [stable]|
->>>>>>> 83912539
 |                    |                                                                                                                                  | Scan-Rate: 600 Hz   |                 |
 | NAV310-3211        | [1060834](https://www.sick.com/us/en/detection-and-ranging-solutions/2d-lidar-sensors/nav3xx/nav310-3211/p/p349345)| 1 layer max. range: 250 m, ang. resol. 0.125 [deg] | ✔ [stable]|
 |                    |                                                                                                   | Opening angle: +/- 50 [deg]   |                 |
@@ -127,12 +123,8 @@
 
 - For RMS3xx-family:
 ```bash
-<<<<<<< HEAD
 roslaunch sick_scan sick_rms_3xx.launch (under
 opment)
-=======
-roslaunch sick_scan sick_rms_3xx.launch
->>>>>>> 83912539
 ```
 
 ### Starting Scanner with Specific Ip Address
